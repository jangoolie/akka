--- conflicted
+++ resolved
@@ -202,13 +202,8 @@
 
           Await.result(future1, timeout.duration) must be("10-14")
           assert(checkType(future1, manifest[String]))
-<<<<<<< HEAD
-          intercept[ClassCastException] { future2.get }
+          intercept[ClassCastException] { Await.result(future2, timeout.duration) }
           system.stop(actor)
-=======
-          intercept[ClassCastException] { Await.result(future2, timeout.duration) }
-          actor.stop()
->>>>>>> 0af92f24
         }
       }
 
@@ -235,15 +230,9 @@
             Res(c: Int) ← actor ? Req(7)
           } yield b + "-" + c
 
-<<<<<<< HEAD
-          future1.get must be("10-14")
-          intercept[MatchError] { future2.get }
-          system.stop(actor)
-=======
           Await.result(future1, timeout.duration) must be("10-14")
           intercept[MatchError] { Await.result(future2, timeout.duration) }
-          actor.stop()
->>>>>>> 0af92f24
+          system.stop(actor)
         }
       }
 
@@ -404,13 +393,8 @@
 
       "receiveShouldExecuteOnComplete" in {
         val latch = new StandardLatch
-<<<<<<< HEAD
         val actor = system.actorOf(Props[TestActor])
-        actor ? "Hello" onResult { case "World" ⇒ latch.open }
-=======
-        val actor = system.actorOf[TestActor]
         actor ? "Hello" onSuccess { case "World" ⇒ latch.open }
->>>>>>> 0af92f24
         assert(latch.tryAwait(5, TimeUnit.SECONDS))
         system.stop(actor)
       }
@@ -426,13 +410,9 @@
         }))
 
         val oddFutures = List.fill(100)(oddActor ? 'GetNext mapTo manifest[Int])
-<<<<<<< HEAD
-        assert(Future.sequence(oddFutures).get.sum === 10000)
+
+        assert(Await.result(Future.sequence(oddFutures), timeout.duration).sum === 10000)
         system.stop(oddActor)
-=======
-        assert(Await.result(Future.sequence(oddFutures), timeout.duration).sum === 10000)
-        oddActor.stop()
->>>>>>> 0af92f24
 
         val list = (1 to 100).toList
         assert(Await.result(Future.traverse(list)(x ⇒ Future(x * 2 - 1)), timeout.duration).sum === 10000)
